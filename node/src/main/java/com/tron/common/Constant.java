--- conflicted
+++ resolved
@@ -25,14 +25,11 @@
 
   public static final String FULFIL_METHOD_SIGN =
           "fulfillOracleRequest(bytes32,uint256,address,bytes4,uint256,bytes32)";
-<<<<<<< HEAD
   public static final String VRF_FULFIL_METHOD_SIGN =
           "fulfillRandomnessRequest(bytes)";
-=======
   public static final String SUBMIT_METHOD_SIGN = "submit(uint256,int256)";
   public static final String ROUND_STATE_METHOD_SIGN = "oracleRoundState(address,uint32)";
   public static final String ROUND_STATE_RESULT_SIGN = "bool,uint32,int256,uint64,uint64,uint128,uint8,uint128";
->>>>>>> e76f1e8e
 
   // task type
   public static final String TASK_TYPE_HTTP_GET = "httpget";
