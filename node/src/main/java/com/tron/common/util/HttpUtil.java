package com.tron.common.util;

import static com.tron.common.Constant.HTTP_MAX_RETRY_TIME;

import com.fasterxml.jackson.databind.ObjectMapper;
import com.tron.common.Config;
import java.io.IOException;
import java.net.URI;
import java.net.URISyntaxException;
import java.util.ArrayList;
import java.util.List;
import java.util.Map;
import org.apache.http.HttpResponse;
import org.apache.http.HttpStatus;
import org.apache.http.NameValuePair;
<<<<<<< HEAD
import org.apache.http.client.HttpClient;
import org.apache.http.client.config.RequestConfig;
=======
import org.apache.http.client.config.RequestConfig;
import org.apache.http.client.methods.CloseableHttpResponse;
>>>>>>> e76f1e8e
import org.apache.http.client.methods.HttpGet;
import org.apache.http.client.methods.HttpPost;
import org.apache.http.client.utils.URIBuilder;
import org.apache.http.entity.StringEntity;
<<<<<<< HEAD
import org.apache.http.impl.client.HttpClientBuilder;
import org.apache.http.impl.client.HttpClients;
=======
import org.apache.http.impl.client.CloseableHttpClient;
import org.apache.http.impl.client.HttpClientBuilder;
>>>>>>> e76f1e8e
import org.apache.http.message.BasicNameValuePair;
import org.apache.http.util.EntityUtils;

public class HttpUtil {

  private static RequestConfig requestConfig = RequestConfig.custom()
          .setSocketTimeout(5000).setConnectTimeout(5000).build();
  private static CloseableHttpClient client =
          HttpClientBuilder.create().setDefaultRequestConfig(requestConfig).build();

  public static String get(String scheme, String host, String path, Map<String, String> paramMap) throws IOException {
    List<NameValuePair> params = new ArrayList<>();
    paramMap.keySet().forEach(
            k -> {
              params.add(new BasicNameValuePair(k, paramMap.get(k)));
            }
    );
    URI uri = null;
    try {
      uri = new URIBuilder().setScheme(scheme).setHost(host).setPath(path)
              .setParameters(params)
              .build();
    } catch (URISyntaxException e) {
      e.printStackTrace();
      return null;
    }

    CloseableHttpClient client =
            HttpClientBuilder.create().setDefaultRequestConfig(requestConfig).build();
    HttpGet httpGet = new HttpGet(uri);
<<<<<<< HEAD
    try {
      int timeout = 5; //second
      RequestConfig config = RequestConfig.custom()
              .setConnectTimeout(timeout * 1000)
              .setConnectionRequestTimeout(timeout * 1000)
              .setSocketTimeout(timeout * 1000).build();
      client = HttpClientBuilder.create()
          .setDefaultRequestConfig(config)
          .setMaxConnTotal(800)
          .setMaxConnPerRoute(400)
          .build();
      HttpResponse response = client.execute(httpGet);
      return response;
=======
    httpGet.setHeader("TRON_PRO_API_KEY", Config.getApiKey());
    try (CloseableHttpResponse response = client.execute(httpGet)) {
      return EntityUtils.toString(response.getEntity());
>>>>>>> e76f1e8e
    } catch (IOException e) {
      e.printStackTrace();
      throw e;
    } finally {
      client.close();
    }
<<<<<<< HEAD
    httpGet.abort(); // close the connection actively
    return null;
=======
>>>>>>> e76f1e8e
  }

  public static String post(String scheme, String host, String path, Map<String, Object> paramMap) throws IOException, URISyntaxException {
    ObjectMapper mapper = new ObjectMapper();
    String jsonString = mapper.writeValueAsString(paramMap);
    StringEntity entity = new StringEntity(jsonString, "UTF-8");
    URI uri = null;
    try {
      uri = new URIBuilder()
              .setScheme(scheme)
              .setHost(host)
              .setPath(path)
              .build();
    } catch (URISyntaxException e) {
      e.printStackTrace();
      throw e;
    }

    CloseableHttpClient client =
            HttpClientBuilder.create().setDefaultRequestConfig(requestConfig).build();
    HttpPost httpPost = new HttpPost(uri);
    httpPost.setEntity(entity);
    httpPost.setHeader("Content-Type", "application/json;charset=utf8");
<<<<<<< HEAD
    try {
      int timeout = 5; //second
      RequestConfig config = RequestConfig.custom()
          .setConnectTimeout(timeout * 1000)
          .setConnectionRequestTimeout(timeout * 1000)
          .setSocketTimeout(timeout * 1000).build();
      client = HttpClientBuilder.create()
          .setDefaultRequestConfig(config)
          .setMaxConnTotal(800)
          .setMaxConnPerRoute(400)
          .build();
      HttpResponse response = client.execute(httpPost);
      return response;
=======
    httpPost.setHeader("TRON_PRO_API_KEY", Config.getApiKey());
    try (CloseableHttpResponse response = client.execute(httpPost)) {
      return EntityUtils.toString(response.getEntity());
>>>>>>> e76f1e8e
    } catch (IOException e) {
      e.printStackTrace();
      throw e;
    } finally {
      client.close();
    }
<<<<<<< HEAD
    httpPost.abort(); // close the connection actively
    return null;
=======
>>>>>>> e76f1e8e
  }

  public static String getByUri(String uriStr) throws IOException {
    URI uri = null;
    try {
      uri = new URI(uriStr);
    } catch (URISyntaxException e) {
      e.printStackTrace();
      return null;
    }

//    CloseableHttpClient client =
//            HttpClientBuilder.create().setDefaultRequestConfig(requestConfig).build();
    HttpGet httpGet = new HttpGet(uri);
<<<<<<< HEAD
    try {
      int timeout = 5; //second
      RequestConfig config = RequestConfig.custom()
          .setConnectTimeout(timeout * 1000)
          .setConnectionRequestTimeout(timeout * 1000)
          .setSocketTimeout(timeout * 1000).build();
      client = HttpClientBuilder.create()
          .setDefaultRequestConfig(config)
          .setMaxConnTotal(800)
          .setMaxConnPerRoute(400)
          .build();
      HttpResponse response = client.execute(httpGet);
      return response;
=======
    httpGet.setHeader("TRON_PRO_API_KEY", Config.getApiKey());
    try (CloseableHttpResponse response = client.execute(httpGet)) {
      return EntityUtils.toString(response.getEntity());
>>>>>>> e76f1e8e
    } catch (IOException e) {
      e.printStackTrace();
      throw e;
    } finally {
      //client.close();
    }
<<<<<<< HEAD
    httpGet.abort(); // close the connection actively
    return null;
=======
>>>>>>> e76f1e8e
  }

  public static String requestWithRetry(String url) throws IOException {
    CloseableHttpClient client =
            HttpClientBuilder.create().setDefaultRequestConfig(requestConfig).build();
    try {
      URI uri = new URI(url);
      HttpGet httpGet = new HttpGet(uri);
      httpGet.setHeader("TRON_PRO_API_KEY", Config.getApiKey());
      HttpResponse response = client.execute(httpGet);
      if (response == null) {
        return null;
      }
      int status = response.getStatusLine().getStatusCode();
      if (status == HttpStatus.SC_SERVICE_UNAVAILABLE) {
        int retry = 1;
        while (true) {
          if (retry > HTTP_MAX_RETRY_TIME) {
            break;
          }
          try {
            Thread.sleep(100 * retry);
          } catch (InterruptedException e) {
            e.printStackTrace();
          }
          response = client.execute(httpGet);
          if (response == null) {
            break;
          }
          retry++;
          status = response.getStatusLine().getStatusCode();
          if (status != HttpStatus.SC_SERVICE_UNAVAILABLE) {
            break;
          }
        }
      }
      return EntityUtils.toString(response.getEntity());
    } catch (Exception e) {
      return null;
    } finally {
      client.close();
    }
  }

}<|MERGE_RESOLUTION|>--- conflicted
+++ resolved
@@ -13,24 +13,14 @@
 import org.apache.http.HttpResponse;
 import org.apache.http.HttpStatus;
 import org.apache.http.NameValuePair;
-<<<<<<< HEAD
-import org.apache.http.client.HttpClient;
-import org.apache.http.client.config.RequestConfig;
-=======
 import org.apache.http.client.config.RequestConfig;
 import org.apache.http.client.methods.CloseableHttpResponse;
->>>>>>> e76f1e8e
 import org.apache.http.client.methods.HttpGet;
 import org.apache.http.client.methods.HttpPost;
 import org.apache.http.client.utils.URIBuilder;
 import org.apache.http.entity.StringEntity;
-<<<<<<< HEAD
-import org.apache.http.impl.client.HttpClientBuilder;
-import org.apache.http.impl.client.HttpClients;
-=======
 import org.apache.http.impl.client.CloseableHttpClient;
 import org.apache.http.impl.client.HttpClientBuilder;
->>>>>>> e76f1e8e
 import org.apache.http.message.BasicNameValuePair;
 import org.apache.http.util.EntityUtils;
 
@@ -61,36 +51,15 @@
     CloseableHttpClient client =
             HttpClientBuilder.create().setDefaultRequestConfig(requestConfig).build();
     HttpGet httpGet = new HttpGet(uri);
-<<<<<<< HEAD
-    try {
-      int timeout = 5; //second
-      RequestConfig config = RequestConfig.custom()
-              .setConnectTimeout(timeout * 1000)
-              .setConnectionRequestTimeout(timeout * 1000)
-              .setSocketTimeout(timeout * 1000).build();
-      client = HttpClientBuilder.create()
-          .setDefaultRequestConfig(config)
-          .setMaxConnTotal(800)
-          .setMaxConnPerRoute(400)
-          .build();
-      HttpResponse response = client.execute(httpGet);
-      return response;
-=======
     httpGet.setHeader("TRON_PRO_API_KEY", Config.getApiKey());
     try (CloseableHttpResponse response = client.execute(httpGet)) {
       return EntityUtils.toString(response.getEntity());
->>>>>>> e76f1e8e
     } catch (IOException e) {
       e.printStackTrace();
       throw e;
     } finally {
       client.close();
     }
-<<<<<<< HEAD
-    httpGet.abort(); // close the connection actively
-    return null;
-=======
->>>>>>> e76f1e8e
   }
 
   public static String post(String scheme, String host, String path, Map<String, Object> paramMap) throws IOException, URISyntaxException {
@@ -114,36 +83,15 @@
     HttpPost httpPost = new HttpPost(uri);
     httpPost.setEntity(entity);
     httpPost.setHeader("Content-Type", "application/json;charset=utf8");
-<<<<<<< HEAD
-    try {
-      int timeout = 5; //second
-      RequestConfig config = RequestConfig.custom()
-          .setConnectTimeout(timeout * 1000)
-          .setConnectionRequestTimeout(timeout * 1000)
-          .setSocketTimeout(timeout * 1000).build();
-      client = HttpClientBuilder.create()
-          .setDefaultRequestConfig(config)
-          .setMaxConnTotal(800)
-          .setMaxConnPerRoute(400)
-          .build();
-      HttpResponse response = client.execute(httpPost);
-      return response;
-=======
     httpPost.setHeader("TRON_PRO_API_KEY", Config.getApiKey());
     try (CloseableHttpResponse response = client.execute(httpPost)) {
       return EntityUtils.toString(response.getEntity());
->>>>>>> e76f1e8e
     } catch (IOException e) {
       e.printStackTrace();
       throw e;
     } finally {
       client.close();
     }
-<<<<<<< HEAD
-    httpPost.abort(); // close the connection actively
-    return null;
-=======
->>>>>>> e76f1e8e
   }
 
   public static String getByUri(String uriStr) throws IOException {
@@ -158,36 +106,15 @@
 //    CloseableHttpClient client =
 //            HttpClientBuilder.create().setDefaultRequestConfig(requestConfig).build();
     HttpGet httpGet = new HttpGet(uri);
-<<<<<<< HEAD
-    try {
-      int timeout = 5; //second
-      RequestConfig config = RequestConfig.custom()
-          .setConnectTimeout(timeout * 1000)
-          .setConnectionRequestTimeout(timeout * 1000)
-          .setSocketTimeout(timeout * 1000).build();
-      client = HttpClientBuilder.create()
-          .setDefaultRequestConfig(config)
-          .setMaxConnTotal(800)
-          .setMaxConnPerRoute(400)
-          .build();
-      HttpResponse response = client.execute(httpGet);
-      return response;
-=======
     httpGet.setHeader("TRON_PRO_API_KEY", Config.getApiKey());
     try (CloseableHttpResponse response = client.execute(httpGet)) {
       return EntityUtils.toString(response.getEntity());
->>>>>>> e76f1e8e
     } catch (IOException e) {
       e.printStackTrace();
       throw e;
     } finally {
       //client.close();
     }
-<<<<<<< HEAD
-    httpGet.abort(); // close the connection actively
-    return null;
-=======
->>>>>>> e76f1e8e
   }
 
   public static String requestWithRetry(String url) throws IOException {
