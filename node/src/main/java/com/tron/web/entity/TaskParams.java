package com.tron.web.entity;

import lombok.Data;

@Data
public class TaskParams {
  private String get;
  private String path;
  private Long times;
  private String pair;
  private String pool;
  private String trc20;
<<<<<<< HEAD
  private String publicKey;
  private String type;
=======
  private Long version;
>>>>>>> e76f1e8e
}<|MERGE_RESOLUTION|>--- conflicted
+++ resolved
@@ -10,10 +10,7 @@
   private String pair;
   private String pool;
   private String trc20;
-<<<<<<< HEAD
   private String publicKey;
   private String type;
-=======
   private Long version;
->>>>>>> e76f1e8e
 }