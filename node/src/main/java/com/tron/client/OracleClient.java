--- conflicted
+++ resolved
@@ -1,20 +1,6 @@
 package com.tron.client;
 
-<<<<<<< HEAD
 import com.alibaba.fastjson.JSONObject;
-=======
-import static com.tron.common.Constant.FULFIL_METHOD_SIGN;
-import static com.tron.common.Constant.FULLNODE_HOST;
-import static com.tron.common.Constant.HTTP_EVENT_HOST;
-import static com.tron.common.Constant.HTTP_MAX_RETRY_TIME;
-import static com.tron.common.Constant.ONE_HOUR;
-import static com.tron.common.Constant.ONE_MINUTE;
-import static com.tron.common.Constant.SUBMIT_METHOD_SIGN;
-
-import com.beust.jcommander.internal.Sets;
-import com.fasterxml.jackson.core.type.TypeReference;
-import com.fasterxml.jackson.databind.ObjectMapper;
->>>>>>> e76f1e8e
 import com.google.common.base.Strings;
 import com.google.common.cache.Cache;
 import com.google.common.cache.CacheBuilder;
@@ -36,9 +22,7 @@
 
 import java.io.IOException;
 import java.math.BigInteger;
-<<<<<<< HEAD
 import java.util.*;
-=======
 import java.net.InetAddress;
 import java.net.URISyntaxException;
 import java.util.Arrays;
@@ -48,7 +32,6 @@
 import java.util.Set;
 import java.util.concurrent.ConcurrentHashMap;
 import java.util.concurrent.ConcurrentMap;
->>>>>>> e76f1e8e
 import java.util.concurrent.Executors;
 import java.util.concurrent.ScheduledExecutorService;
 import java.util.concurrent.TimeUnit;
@@ -91,7 +74,7 @@
   }
 
   private static final String EVENT_NAME = "OracleRequest";
-<<<<<<< HEAD
+  private static final String EVENT_NEW_ROUND = "NewRound";
   private static final String VRF_EVENT_NAME = "VRFRequest";
   private static final long MIN_FEE_LIMIT = 100_000_000L; // 100 trx
 
@@ -102,10 +85,8 @@
           put(INITIATOR_TYPE_RANDOMNESS_LOG, VRF_EVENT_NAME);
         }
       };
-=======
-  private static final String EVENT_NEW_ROUND = "NewRound";
->>>>>>> e76f1e8e
-
+
+  private static ConcurrentHashMap<String, Set<String>> listeningAddrs = new ConcurrentHashMap<>();
   private static Cache<String, String> requestIdsCache =
       CacheBuilder.newBuilder()
           .maximumSize(10000)
@@ -113,11 +94,7 @@
           .recordStats()
           .build();
 
-<<<<<<< HEAD
   private static HashMap<String, HashMap<String, String>> listeningAddrs = Maps.newHashMap();
-=======
-  private static ConcurrentHashMap<String, Set<String>> listeningAddrs = new ConcurrentHashMap<>();
->>>>>>> e76f1e8e
   private HashMap<String, Long> consumeIndexMap = Maps.newHashMap();
 
   private ScheduledExecutorService listenExecutor = Executors.newSingleThreadScheduledExecutor();
@@ -149,13 +126,12 @@
    * @param request
    * @return transactionid
    */
-  public static TronTx fulfil(FulfillRequest request) throws IOException, URISyntaxException {
+  public static TronTx fulfil(FulfillRequest request) throws IOException, BadItemException {
     Map<String, Object> params = Maps.newHashMap();
     params.put("owner_address", KeyStore.getAddr());
     params.put("contract_address", request.getContractAddr());
     params.put("function_selector", FULFIL_METHOD_SIGN);
     params.put("parameter", AbiUtil.parseParameters(FULFIL_METHOD_SIGN, request.toList()));
-<<<<<<< HEAD
     params.put("fee_limit", calculateFeeLimit(MIN_FEE_LIMIT));
     params.put("call_value", 0);
     params.put("visible", true);
@@ -192,16 +168,8 @@
 
   public static TronTx triggerSignAndResponse(Map<String, Object> params)
       throws IOException {
-    HttpResponse response =
+    String response =
         HttpUtil.post("https", FULLNODE_HOST, "/wallet/triggersmartcontract", params);
-    HttpEntity responseEntity = response.getEntity();
-=======
-    params.put("fee_limit", Config.getMinFeeLimit());
-    params.put("call_value",0);
-    params.put("visible",true);
-    String response = HttpUtil.post("https", FULLNODE_HOST,
-            "/wallet/triggersmartcontract", params);
->>>>>>> e76f1e8e
     TriggerResponse triggerResponse = null;
     triggerResponse = JsonUtil.json2Obj(response, TriggerResponse.class);
 
@@ -221,26 +189,22 @@
     // broadcast
     params.clear();
     params.put("transaction", Hex.toHexString(transactionCapsule.getInstance().toByteArray()));
-    response = HttpUtil.post("https", FULLNODE_HOST, "/wallet/broadcasthex", params);
+    response = HttpUtil.post("https", FULLNODE_HOST,
+            "/wallet/broadcasthex", params);
     BroadCastResponse broadCastResponse =
-<<<<<<< HEAD
-        JsonUtil.json2Obj(EntityUtils.toString(response.getEntity()), BroadCastResponse.class);
-=======
             JsonUtil.json2Obj(response, BroadCastResponse.class);
->>>>>>> e76f1e8e
 
     TronTx tx = new TronTx();
     tx.setFrom(KeyStore.getAddr());
-    tx.setTo(contractAddress);
+    tx.setTo(request.getContractAddr());
     tx.setSurrogateId(broadCastResponse.getTxid());
-    tx.setSignedRawTx(bsSign.toString()); // for resend
+    tx.setSignedRawTx(bsSign.toString());
     tx.setHash(ByteArray.toHexString(hash));
-    tx.setData(data);
+    tx.setData(AbiUtil.parseParameters(FULFIL_METHOD_SIGN, request.toList()));
     return tx;
   }
 
   private void listen() {
-<<<<<<< HEAD
     for (Map.Entry<String, HashMap<String, String>> addrEntry : listeningAddrs.entrySet()) {
       String addr = addrEntry.getKey();
       Map<String, String> map = addrEntry.getValue();
@@ -258,7 +222,7 @@
 
         // filter the events
         String eventName = eventData.getEventName();
-        if (!EVENT_NAME.equals(eventName) && !VRF_EVENT_NAME.equals(eventName)) {
+        if (!EVENT_NAME.equals(eventName) && !EVENT_NEW_ROUND.equals(eventName) && !VRF_EVENT_NAME.equals(eventName)) {
           log.warn(
               "this node does not support this event, event name: {}", eventData.getEventName());
           continue;
@@ -296,57 +260,10 @@
         String requestId;
         switch (eventName) {
           case EVENT_NAME:
-            String requester =
-                Tool.convertHexToTronAddr((String) eventData.getResult().get("requester"));
-            String callbackAddr =
-                Tool.convertHexToTronAddr((String) eventData.getResult().get("callbackAddr"));
-            String callbackFuncId = (String) eventData.getResult().get("callbackFunctionId");
-            long cancelExpiration =
-                Long.parseLong((String) eventData.getResult().get("cancelExpiration"));
-            String data = (String) eventData.getResult().get("data");
-            long dataVersion = Long.parseLong((String) eventData.getResult().get("dataVersion"));
-            requestId = (String) eventData.getResult().get("requestId");
-            BigInteger payment = new BigInteger((String) eventData.getResult().get("payment"));
-            if (requestIdsCache.getIfPresent(requestId) != null) {
-              log.info("this event has been handled, requestid:{}", requestId);
-              continue;
-=======
-    listeningAddrs.keySet().forEach(
-            addr -> {
-              List<EventData> events = getEventData(addr);
-              if (events == null) {
-                return;
-              }
-              // handle events
-              for (EventData eventData: events) {
-                // update consumeIndexMap
-                updateConsumeMap(addr, eventData.getBlockTimestamp());
-                // filter the events
-                if (EVENT_NAME.equals(eventData.getEventName())) {
-                  processOracleRequestEvent(addr, eventData);
-                } else if (EVENT_NEW_ROUND.equals(eventData.getEventName())) {
-                  processNewRoundEvent(addr, eventData);
-                } else {
-                  log.warn("this node does not support this event, event name: {}",
-                      eventData.getEventName());
-                }
-              }
->>>>>>> e76f1e8e
-            }
-            JobSubscriber.receiveLogRequest(
-                new EventRequest(
-                    blockNum,
-                    jobId,
-                    requester,
-                    callbackAddr,
-                    callbackFuncId,
-                    cancelExpiration,
-                    data,
-                    dataVersion,
-                    requestId,
-                    payment,
-                    addr));
-            requestIdsCache.put(requestId, "");
+            processOracleRequestEvent(addr, eventData);
+            break;
+          case EVENT_NEW_ROUND:
+            processNewRoundEvent(addr, eventData);
             break;
           case VRF_EVENT_NAME:
             requestId = (String) eventData.getResult().get("requestID");
@@ -400,15 +317,6 @@
     }
   }
 
-<<<<<<< HEAD
-  public HttpResponse requestEvent(String urlPath, Map<String, String> params) {
-    HttpResponse response = HttpUtil.get("https", HTTP_EVENT_HOST, urlPath, params);
-    if (response == null) {
-      return null;
-    }
-    int status = response.getStatusLine().getStatusCode();
-    if (status == HttpStatus.SC_SERVICE_UNAVAILABLE) {
-=======
   private void processOracleRequestEvent(String addr, EventData eventData) {
     String jobId = null;
     try {
@@ -466,12 +374,11 @@
 
   public String requestEvent(String urlPath, Map<String, String> params) throws IOException {
     String response = HttpUtil.get("https", HTTP_EVENT_HOST,
-            urlPath, params);
+        urlPath, params);
     if (Strings.isNullOrEmpty(response)) {
->>>>>>> e76f1e8e
       int retry = 1;
-      for (; ; ) {
-        if (retry > HTTP_MAX_RETRY_TIME) {
+      for (;;) {
+        if(retry > HTTP_MAX_RETRY_TIME) {
           break;
         }
         try {
@@ -479,7 +386,8 @@
         } catch (InterruptedException e) {
           e.printStackTrace();
         }
-        response = HttpUtil.get("https", HTTP_EVENT_HOST, urlPath, params);
+        response = HttpUtil.get("https", HTTP_EVENT_HOST,
+            urlPath, params);
         retry++;
         if (!Strings.isNullOrEmpty(response)) {
           break;
@@ -489,56 +397,9 @@
     return response;
   }
 
-  public HttpResponse requestNextPage(String urlNext) {
-    HttpResponse response = HttpUtil.getByUri(urlNext);
-    if (response == null) {
-      return null;
-    }
-    int status = response.getStatusLine().getStatusCode();
-    if (status == HttpStatus.SC_SERVICE_UNAVAILABLE) {
-      int retry = 1;
-      for (; ; ) {
-        if (retry > HTTP_MAX_RETRY_TIME) {
-          break;
-        }
-        try {
-          Thread.sleep(100 * retry);
-        } catch (InterruptedException e) {
-          e.printStackTrace();
-        }
-        response = HttpUtil.getByUri(urlNext);
-        retry++;
-        status = response.getStatusLine().getStatusCode();
-        if (status != HttpStatus.SC_SERVICE_UNAVAILABLE) {
-          break;
-        }
-      }
-    }
-    return response;
-  }
-
-  /** constructor. */
-  public static String getBlockByNum(long blockNum) {
-    try {
-      Map<String, Object> params = Maps.newHashMap();
-      params.put("num", blockNum);
-      params.put("visible", true);
-      HttpResponse response =
-          HttpUtil.post("https", FULLNODE_HOST, "/wallet/getblockbynum", params);
-      HttpEntity responseEntity = response.getEntity();
-      TriggerResponse triggerResponse = null;
-      String responseStr = EntityUtils.toString(responseEntity);
-
-      return responseStr;
-    } catch (Exception e) {
-      e.printStackTrace();
-      return null;
-    }
-  }
-
   private List<EventData> getEventData(String addr, String filterEvent) {
     List<EventData> data = new ArrayList<>();
-    HttpResponse httpResponse = null;
+    String httpResponse = null;
     String urlPath;
     Map<String, String> params = Maps.newHashMap();
     if ("nile.trongrid.io".equals(HTTP_EVENT_HOST)) { // for test
@@ -547,21 +408,7 @@
       if (consumeIndexMap.containsKey(addr)) {
         params.put("min_block_timestamp", Long.toString(consumeIndexMap.get(addr)));
       } else {
-<<<<<<< HEAD
         params.put("min_block_timestamp", Long.toString(System.currentTimeMillis() - ONE_MINUTE));
-=======
-        //params.put("since", "1611300134000");
-        params.put("since", Long.toString(System.currentTimeMillis() - ONE_HOUR));
-      }
-      String urlPath = String.format("/event/contract/%s", addr);
-      try {
-        String httpResponse = requestEvent(urlPath, params);
-        ObjectMapper om = new ObjectMapper();
-        return om.readValue(httpResponse, new TypeReference<List<EventData>>() {});
-      } catch (IOException e) {
-        log.error("parse response failed, err: {}", e.getMessage());
-        return null;
->>>>>>> e76f1e8e
       }
       urlPath = String.format("/v1/contracts/%s/events", addr);
     } else { // for production
@@ -573,18 +420,14 @@
       } else {
         params.put("min_block_timestamp", Long.toString(System.currentTimeMillis() - ONE_MINUTE));
       }
-<<<<<<< HEAD
       urlPath = String.format("/v1/contracts/%s/events", addr);
     }
     httpResponse = requestEvent(urlPath, params);
-    if (httpResponse == null) {
+    if (Strings.isNullOrEmpty(httpResponse)) {
       return null;
     }
-    HttpEntity responseEntity = httpResponse.getEntity();
-    EventResponse response = null;
     try {
-      String responseStr = EntityUtils.toString(responseEntity);
-      response = JsonUtil.json2Obj(responseStr, EventResponse.class);
+      response = JsonUtil.json2Obj(httpResponse, EventResponse.class);
     } catch (IOException e) {
       log.error("parse response failed, err: {}", e.getMessage());
     }
@@ -601,23 +444,15 @@
     }
     while (isNext) {
       isNext = false;
-      HttpResponse responseNext = requestNextPage(urlNext);
-      if (responseNext == null) {
+      String responseNext = requestNextPage(urlNext);
+      if (Strings.isNullOrEmpty(responseNext)) {
         return data;
       }
-      responseEntity = responseNext.getEntity();
-      response = null;
-=======
-      String urlPath = String.format("/v1/contracts/%s/events", addr);
-      String httpResponse = null;
->>>>>>> e76f1e8e
       try {
-        httpResponse = requestEvent(urlPath, params);
+        response = JsonUtil.json2Obj(responseNext, EventResponse.class);
       } catch (IOException e) {
         log.error("parse response failed, err: {}", e.getMessage());
-        return null;
-      }
-<<<<<<< HEAD
+      }
       data.addAll(response.getData());
 
       links = response.getMeta().getLinks();
@@ -631,11 +466,6 @@
     }
 
     return data;
-=======
-      EventResponse response = JsonUtil.json2Obj(httpResponse, EventResponse.class);
-      return response.getData();
-    }
->>>>>>> e76f1e8e
   }
 
   private void updateConsumeMap(String addr, long timestamp) {
@@ -663,6 +493,6 @@
       log.warn("the payment maybe even can't afford the energy cost, payment: {}", payment);
     }
     return Math.max(MIN_FEE_LIMIT, Math.round(trxBalance * 20 / 100));*/
-    return 0L;
+    return MIN_FEE_LIMIT;
   }
 }