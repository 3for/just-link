package com.tron.job;

import com.tron.common.Constant;
import com.tron.job.adapters.AdapterManager;
import com.tron.job.adapters.BaseAdapter;
import com.tron.web.common.util.R;
import com.tron.web.entity.Initiator;
import com.tron.web.entity.JobRun;
import com.tron.web.entity.JobSpec;
import com.tron.web.entity.TaskRun;
import com.tron.web.entity.TaskSpec;
import com.tron.web.entity.TronTx;
import com.tron.web.service.JobRunsService;
import com.tron.web.service.JobSpecsService;
import com.tron.client.EventRequest;
import com.tron.web.service.TronTxService;
import java.math.BigInteger;
import java.util.ArrayList;
import java.util.List;
import java.util.UUID;
import lombok.extern.slf4j.Slf4j;
import org.springframework.beans.factory.annotation.Autowired;
import org.springframework.beans.factory.annotation.Value;
import org.springframework.stereotype.Component;

@Slf4j
@Component
public class JobRunner {
  @Autowired
  JobSpecsService jobSpecsService;
  @Autowired
  JobRunsService jobRunsService;
  @Autowired
  TronTxService tronTxService;
<<<<<<< HEAD
=======

>>>>>>> 2a713fa3
  @Value("${node.minPayment:#{'100000'}}")
  private String nodeMinPayment;

  public List<Initiator> getAllJobInitiatorList() {
    List<Initiator> initiators = new ArrayList<>();
    List<JobSpec> jobSpecs = jobSpecsService.getAllJob();
    for (JobSpec jobSpec : jobSpecs) {
      if (jobSpec.getDeletedAt() != null) {
        continue;
      }
      List<Initiator> jobInitiators = jobSpecsService.getInitiatorsByJobId(jobSpec.getId());
      initiators.add(jobInitiators.get(0));
    }
    return initiators;
  }

  public void addJobRun(EventRequest event) {

    try {
      JobSpec job = jobSpecsService.getById(event.getJobId());

      // check run
      boolean checkResult = validateRun(job, event);

      if (checkResult) {
        JobRun jobRun = new JobRun();
        String jobRunId = UUID.randomUUID().toString();
        jobRunId = jobRunId.replaceAll("-", "");
        jobRun.setId(jobRunId);
        jobRun.setJobSpecID(event.getJobId());
        jobRun.setRequestId(event.getRequestId());
        jobRun.setStatus(1);
        jobRun.setCreationHeight(event.getBlockNum());
        jobRun.setPayment(0L);  // todo
        jobRun.setInitiatorId(job.getInitiators().get(0).getId());
        String params = com.tron.web.common.util.JsonUtil.obj2String(event);
        jobRun.setParams(params);
        jobRun.setRequestId(event.getRequestId());

        jobRunsService.insert(jobRun);

        for (TaskSpec task : job.getTaskSpecs()) {
          TaskRun taskRun = new TaskRun();
          String taskRunId = UUID.randomUUID().toString();
          taskRunId = taskRunId.replaceAll("-", "");
          taskRun.setId(taskRunId);
          taskRun.setJobRunID(jobRunId);
          taskRun.setTaskSpecId(task.getId());
          jobRunsService.insertTaskRun(taskRun);
        }

        run(jobRun, params);
      }
    } catch (Exception e) {
      e.printStackTrace();
    }
  }

  private void run(JobRun jobRun, String params) {
    new Thread(() -> {
      try {
        execute(jobRun.getId(), params);
      } catch (Exception e) {
        //TODO
        e.printStackTrace();
      }
    }, "ExecuteJobRun").start();
  }

  private void execute(String runId, String params) {
    try {
      JobRun jobRun = jobRunsService.getById(runId);
      List<TaskRun> taskRuns = jobRunsService.getTaskRunsByJobRunId(runId);
      jobRun.setTaskRuns(taskRuns);

      R preTaskResult = new R();
      preTaskResult.put("params", params);
      preTaskResult.put("result", null);
      preTaskResult.put("jobRunId", runId);
      preTaskResult.put("taskRunId", "");
      for (TaskRun taskRun : taskRuns) {
        preTaskResult.replace("taskRunId", taskRun.getId());
        TaskSpec taskSpec = jobSpecsService.getTasksById(taskRun.getTaskSpecId());
        R result = executeTask(taskRun, taskSpec, preTaskResult);

        if (result.get("code").equals(0)) {
          preTaskResult.replace("result", result.get("result"));
        } else {
          log.error(taskSpec.getType() + " run failed");
          preTaskResult.replace("code", result.get("code"));
          preTaskResult.replace("msg", result.get("msg"));
          break;
        }
      }

      // update job run
      if (preTaskResult.get("code").equals(0)) {
        jobRunsService.updateJobResult(runId, 2, null, null);
      } else {
        jobRunsService.updateJobResult(runId, 3, null, String.valueOf(preTaskResult.get("msg")));
      }
    } catch (Exception e) {
      e.printStackTrace();
    }


  }

  private R executeTask(TaskRun taskRun, TaskSpec taskSpec, R input) {
    BaseAdapter adapter = AdapterManager.getAdapter(taskSpec);
    R result = adapter.perform(input);

    // update task run
    if (result.get("code").equals(0)) {
      String resultStr = String.valueOf(result.get("result"));
      jobRunsService.updateTaskResult(taskRun.getId(), 2, resultStr, null);

      if (taskSpec.getType().equals(Constant.TASK_TYPE_TRON_TX)) {
        tronTxService.insert((TronTx)result.get("tx"));
      }
    } else {
      jobRunsService.updateTaskResult(taskRun.getId(), 3, null, String.valueOf(result.get("msg")));
    }

    return result;
  }

  private boolean validateRun(JobSpec jobSpec, EventRequest event) {
    if (jobSpec == null) {
      log.warn("failed to find job spec, ID: " + event.getJobId());
      return false;
    }

    if (jobSpec.archived()) {
      log.warn("Trying to run archived job " + jobSpec.getId());
      return false;
    }

    if (!event.getContractAddr().equals(jobSpec.getInitiators().get(0).getAddress())) {
      log.error("Contract address({}) in event do not match the log subscriber address({})",
          event.getContractAddr(), jobSpec.getInitiators().get(0).getAddress());
      return false;
    }

    BigInteger minPayment;
//    if (jobSpec.getMinPayment() == null) {
//      minPayment = nodeMinPayment;
//    } else {
//      minPayment = jobSpec.getMinPayment();
//    }
    minPayment = new BigInteger(nodeMinPayment);

    if (event.getPayment().compareTo(new BigInteger("0")) > 0 && minPayment.compareTo(event.getPayment()) > 0) {
      log.warn("rejecting job {} with payment {} below minimum threshold ({})", event.getJobId(), event.getPayment(), minPayment);
      return false;
    }

    // repeated requestId check
    String runId = jobRunsService.getByRequestId(event.getRequestId());
    if (runId != null) {
      log.warn("event repeated request id {}", event.getRequestId());
      return false;
    }

    return true;
  }


  public R getJobResultById(String jobId) {
    JobSpec job = jobSpecsService.getById(jobId);

    R preTaskResult = new R();
    preTaskResult.put("result", null);
    for (TaskSpec taskSpec : job.getTaskSpecs()) {
      if (taskSpec.getType().equals(Constant.TASK_TYPE_TRON_TX)) {
        break;
      }

      BaseAdapter adapter = AdapterManager.getAdapter(taskSpec);
      R r = adapter.perform(preTaskResult);
      if (r.get("code").equals(0)) {
        preTaskResult.replace("result", r.get("result"));
      } else {
        log.error(taskSpec.getType() + " run failed");
        preTaskResult.replace("code", r.get("code"));
        preTaskResult.replace("msg", r.get("msg"));
        break;
      }
    }

    return preTaskResult;
  }
}<|MERGE_RESOLUTION|>--- conflicted
+++ resolved
@@ -32,10 +32,7 @@
   JobRunsService jobRunsService;
   @Autowired
   TronTxService tronTxService;
-<<<<<<< HEAD
-=======
-
->>>>>>> 2a713fa3
+
   @Value("${node.minPayment:#{'100000'}}")
   private String nodeMinPayment;
 
