package com.tron.job;

import com.tron.common.Constant;
import com.tron.job.adapters.AdapterManager;
import com.tron.job.adapters.BaseAdapter;
import com.tron.web.common.util.R;
import com.tron.web.entity.Initiator;
import com.tron.web.entity.JobRun;
import com.tron.web.entity.JobSpec;
import com.tron.web.entity.TaskRun;
import com.tron.web.entity.TaskSpec;
import com.tron.web.entity.TronTx;
import com.tron.web.service.JobRunsService;
import com.tron.web.service.JobSpecsService;
import com.tron.client.EventRequest;
import com.tron.web.service.TronTxService;
import java.math.BigInteger;
import java.util.ArrayList;
import java.util.List;
import java.util.UUID;
import lombok.extern.slf4j.Slf4j;
import org.springframework.beans.factory.annotation.Autowired;
import org.springframework.beans.factory.annotation.Value;
import org.springframework.stereotype.Component;

@Slf4j
@Component
public class JobRunner {
  @Autowired
  JobSpecsService jobSpecsService;
  @Autowired
  JobRunsService jobRunsService;
  @Autowired
  TronTxService tronTxService;
<<<<<<< HEAD
  @Value("${node.minPayment:#{100000}}")
  private Long nodeMinPayment;
=======
  @Value("${node.minPayment:#{'100000'}}")
  private String nodeMinPayment;
>>>>>>> c5627dbe

  public List<Initiator> getAllJobInitiatorList() {
    List<Initiator> initiators = new ArrayList<>();
    List<JobSpec> jobSpecs = jobSpecsService.getAllJob();
    for (JobSpec jobSpec : jobSpecs) {
      if (jobSpec.getDeletedAt() != null) {
        continue;
      }
      List<Initiator> jobInitiators = jobSpecsService.getInitiatorsByJobId(jobSpec.getId());
      initiators.add(jobInitiators.get(0));
    }
    return initiators;
  }

  public void addJobRun(EventRequest event) {

    try {
      JobSpec job = jobSpecsService.getById(event.getJobId());

      // check run
      boolean checkResult = validateRun(job, event);

      if (checkResult) {
        JobRun jobRun = new JobRun();
        String jobRunId = UUID.randomUUID().toString();
        jobRunId = jobRunId.replaceAll("-", "");
        jobRun.setId(jobRunId);
        jobRun.setJobSpecID(event.getJobId());
        jobRun.setRequestId(event.getRequestId());
        jobRun.setStatus(1);
        jobRun.setCreationHeight(event.getBlockNum());
        jobRun.setPayment(0L);  // todo
        jobRun.setInitiatorId(job.getInitiators().get(0).getId());
        String params = com.tron.web.common.util.JsonUtil.obj2String(event);
        jobRun.setParams(params);
        jobRun.setRequestId(event.getRequestId());

        jobRunsService.insert(jobRun);

        for (TaskSpec task : job.getTaskSpecs()) {
          TaskRun taskRun = new TaskRun();
          String taskRunId = UUID.randomUUID().toString();
          taskRunId = taskRunId.replaceAll("-", "");
          taskRun.setId(taskRunId);
          taskRun.setJobRunID(jobRunId);
          taskRun.setTaskSpecId(task.getId());
          jobRunsService.insertTaskRun(taskRun);
        }

        run(jobRun, params);
      }
    } catch (Exception e) {
      e.printStackTrace();
    }
  }

  private void run(JobRun jobRun, String params) {
    new Thread(() -> {
      try {
        execute(jobRun.getId(), params);
      } catch (Exception e) {
        //TODO
        e.printStackTrace();
      }
    }, "ExecuteJobRun").start();
  }

  private void execute(String runId, String params) {
    try {
      JobRun jobRun = jobRunsService.getById(runId);
      List<TaskRun> taskRuns = jobRunsService.getTaskRunsByJobRunId(runId);
      jobRun.setTaskRuns(taskRuns);

      R preTaskResult = new R();
      preTaskResult.put("params", params);
      preTaskResult.put("result", null);
      preTaskResult.put("jobRunId", runId);
      preTaskResult.put("taskRunId", "");
      for (TaskRun taskRun : taskRuns) {
        preTaskResult.replace("taskRunId", taskRun.getId());
        TaskSpec taskSpec = jobSpecsService.getTasksById(taskRun.getTaskSpecId());
        R result = executeTask(taskRun, taskSpec, preTaskResult);

        if (result.get("code").equals(0)) {
          preTaskResult.replace("result", result.get("result"));
        } else {
          log.error(taskSpec.getType() + " run failed");
          preTaskResult.replace("code", result.get("code"));
          preTaskResult.replace("msg", result.get("msg"));
          break;
        }
      }

      // update job run
      if (preTaskResult.get("code").equals(0)) {
        jobRunsService.updateJobResult(runId, 2, null, null);
      } else {
        jobRunsService.updateJobResult(runId, 3, null, String.valueOf(preTaskResult.get("msg")));
      }
    } catch (Exception e) {
      e.printStackTrace();
    }


  }

  private R executeTask(TaskRun taskRun, TaskSpec taskSpec, R input) {
    BaseAdapter adapter = AdapterManager.getAdapter(taskSpec);
    R result = adapter.perform(input);

    // update task run
    if (result.get("code").equals(0)) {
      String resultStr = String.valueOf(result.get("result"));
      jobRunsService.updateTaskResult(taskRun.getId(), 2, resultStr, null);

      if (taskSpec.getType().equals(Constant.TASK_TYPE_TRON_TX)) {
        tronTxService.insert((TronTx)result.get("tx"));
      }
    } else {
      jobRunsService.updateTaskResult(taskRun.getId(), 3, null, String.valueOf(result.get("msg")));
    }

    return result;
  }

  private boolean validateRun(JobSpec jobSpec, EventRequest event) {
    if (jobSpec == null) {
      log.warn("failed to find job spec, ID: " + event.getJobId());
      return false;
    }

    if (jobSpec.archived()) {
      log.warn("Trying to run archived job " + jobSpec.getId());
      return false;
    }

    if (!event.getContractAddr().equals(jobSpec.getInitiators().get(0).getAddress())) {
      log.error("Contract address({}) in event do not match the log subscriber address({})",
          event.getContractAddr(), jobSpec.getInitiators().get(0).getAddress());
      return false;
    }

    BigInteger minPayment;
//    if (jobSpec.getMinPayment() == null) {
//      minPayment = nodeMinPayment;
//    } else {
//      minPayment = jobSpec.getMinPayment();
//    }
    minPayment = new BigInteger(nodeMinPayment);

    if (event.getPayment().compareTo(new BigInteger("0")) > 0 && minPayment.compareTo(event.getPayment()) > 0) {
      log.warn("rejecting job {} with payment {} below minimum threshold ({})", event.getJobId(), event.getPayment(), minPayment);
      return false;
    }

    // repeated requestId check
    String runId = jobRunsService.getByRequestId(event.getRequestId());
    if (runId != null) {
      log.warn("event repeated request id {}", event.getRequestId());
      return false;
    }

    return true;
  }


  public R getJobResultById(String jobId) {
    JobSpec job = jobSpecsService.getById(jobId);

    R preTaskResult = new R();
    preTaskResult.put("result", null);
    for (TaskSpec taskSpec : job.getTaskSpecs()) {
      if (taskSpec.getType().equals(Constant.TASK_TYPE_TRON_TX)) {
        break;
      }

      BaseAdapter adapter = AdapterManager.getAdapter(taskSpec);
      R r = adapter.perform(preTaskResult);
      if (r.get("code").equals(0)) {
        preTaskResult.replace("result", r.get("result"));
      } else {
        log.error(taskSpec.getType() + " run failed");
        preTaskResult.replace("code", r.get("code"));
        preTaskResult.replace("msg", r.get("msg"));
        break;
      }
    }

    return preTaskResult;
  }
}<|MERGE_RESOLUTION|>--- conflicted
+++ resolved
@@ -32,13 +32,9 @@
   JobRunsService jobRunsService;
   @Autowired
   TronTxService tronTxService;
-<<<<<<< HEAD
-  @Value("${node.minPayment:#{100000}}")
-  private Long nodeMinPayment;
-=======
+
   @Value("${node.minPayment:#{'100000'}}")
   private String nodeMinPayment;
->>>>>>> c5627dbe
 
   public List<Initiator> getAllJobInitiatorList() {
     List<Initiator> initiators = new ArrayList<>();
