--- conflicted
+++ resolved
@@ -39,11 +39,7 @@
       params.put("contract_address", contract);
       params.put("function_selector", "requestRateUpdate()");
       params.put("parameter", "");
-<<<<<<< HEAD
-      params.put("fee_limit", 400000000);
-=======
-      params.put("fee_limit", 10000000);
->>>>>>> 2e87ed1b
+      params.put("fee_limit", 40000000);
       params.put("call_value", 0);
       params.put("visible", true);
       BroadCastResponse rps = Tool.triggerContract(key, params, fullnode);
